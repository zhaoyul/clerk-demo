--- conflicted
+++ resolved
@@ -12,11 +12,8 @@
   ;; a subset of notebooks
   (clerk/serve! {:watch-paths ["notebooks" "src"] :show-filter-fn #(clojure.string/starts-with? % "notebooks")})
 
-<<<<<<< HEAD
-=======
   (clerk/clear-cache!)
 
->>>>>>> 53f8e333
   ;; or call `clerk/show!` explicitly
   (clerk/show! "notebooks/introduction.clj") ; combine with "hello" and "pagination" to make a nice intro
   (clerk/show! "notebooks/pagination.clj")
@@ -34,15 +31,9 @@
   ;; done
   (clerk/show! "notebooks/rule_30.clj")
   (clerk/show! "notebooks/semantic.clj")
-<<<<<<< HEAD
   
   ;; TODO If you would like more details about how Clerk works, here's a
   ;; notebook with some implementation details.
-=======
-
-  ;; if you want to know more of the details about how it works and
-  ;; why it's reasonably fast
->>>>>>> 53f8e333
   (clerk/show! "notebooks/how_clerk_works.clj")
 
   ;; produce a static app
