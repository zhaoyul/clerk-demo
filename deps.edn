--- conflicted
+++ resolved
@@ -1,11 +1,6 @@
 {:paths ["dev" "notebooks" "resources"]
-<<<<<<< HEAD
  :deps {io.github.nextjournal/clerk {:git/sha "fad499407d979916d21b33cc7e46e73f7a485e37"}
-        io.github.nextjournal/clerk-slideshow {:git/sha "562f634494a1e1a9149ed78d5d39fd9486cc00ba"}
-=======
- :deps {io.github.nextjournal/clerk {:git/sha "23214a719e191c822901b749bf5f8be867421066"}
         io.github.nextjournal/clerk-slideshow {:git/sha "5fe197ca0c8f28128379849dc677cd718be71524"}
->>>>>>> ddb5cd3b
 
         ;; keep 1.10 until `kixi/stats` and `sicmutils` fix warnings
         org.clojure/clojure {:mvn/version "1.10.3"}
