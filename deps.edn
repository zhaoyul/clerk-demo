{:paths ["dev"]
<<<<<<< HEAD
 :deps {io.github.nextjournal/clerk        {:git/sha "99ae6b2307322a0843a683ddfa39ecc6d8cd6f56"}
        com.google.cloud/google-cloud-nio  {:mvn/version "0.123.10"}
=======
 :deps {io.github.nextjournal/clerk        {:mvn/version "0.4.316"}
>>>>>>> 564c42bb

        ;; input various external data formats
        com.github.seancorfield/next.jdbc  {:mvn/version "1.2.659"}
        meta-csv/meta-csv                  {:mvn/version "0.1.0"}
        org.xerial/sqlite-jdbc             {:mvn/version "3.34.0"}
        dk.ative/docjure                   {:mvn/version "1.16.0"}

        ;; some statistical routines
        kixi/stats {:mvn/version "0.5.4"}

        ;; SICM utils numerical and physics routines
        sicmutils/sicmutils {:mvn/version "0.20.1"}

        ;; semantic web goodies and box/arrow graphs
        jackrusher/mundaneum               {:git/url "https://github.com/jackrusher/mundaneum/"
                                            :git/sha "84476918ee47b66a2d6128e1a90780e52fd2ae44"}
        clojusc/wordnet                    {:mvn/version "1.2.0"}
        arrowic/arrowic                    {:mvn/version "0.1.1"}}

 :aliases
 {:nextjournal/clerk
  {:extra-paths ["datasets"]
   :exec-fn nextjournal.clerk/build-static-app!
   ;; notebooks to be built, accepts globs patterns
   :exec-args {:git/url "https://github.com/nextjournal/clerk-demo"
               :bundle? false
               :paths ["index.md"
                       "notebooks/introduction.clj"
                       "notebooks/data_science.clj"
                       "notebooks/semantic.clj"
                       "notebooks/sicmutils.clj"
                       "notebooks/rule_30.clj"]}}}}<|MERGE_RESOLUTION|>--- conflicted
+++ resolved
@@ -1,10 +1,5 @@
 {:paths ["dev"]
-<<<<<<< HEAD
  :deps {io.github.nextjournal/clerk        {:git/sha "99ae6b2307322a0843a683ddfa39ecc6d8cd6f56"}
-        com.google.cloud/google-cloud-nio  {:mvn/version "0.123.10"}
-=======
- :deps {io.github.nextjournal/clerk        {:mvn/version "0.4.316"}
->>>>>>> 564c42bb
 
         ;; input various external data formats
         com.github.seancorfield/next.jdbc  {:mvn/version "1.2.659"}
@@ -21,7 +16,6 @@
         ;; semantic web goodies and box/arrow graphs
         jackrusher/mundaneum               {:git/url "https://github.com/jackrusher/mundaneum/"
                                             :git/sha "84476918ee47b66a2d6128e1a90780e52fd2ae44"}
-        clojusc/wordnet                    {:mvn/version "1.2.0"}
         arrowic/arrowic                    {:mvn/version "0.1.1"}}
 
  :aliases
